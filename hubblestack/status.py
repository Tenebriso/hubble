# -*- coding: utf-8 -*-
"""
hubblestack.status aims to be a very lightweight stats tracker for the purposes
of verifying the health of daemon. It piggybacks the normal hubble operations,
increments counters, tracks function call times (and averages), and can dump to
a status file on request.

.. code-block:: shell
    sudo pkill -10 hubble
    echo -n hubble alive:
    sudo cat /var/cache/hubble/status.json | jq -r .HEALTH.alive

hubblestack.status options:

    hubble:status:dumpster
        The filename for the status dump (default: status.json).  If the
        filename begins with a '/', the filename is assumed to be a full
        pathname otherwise, the file will be placed in the hubble `cachedir`.

    hubble:status:hung_time
        If no counters have advanced or updated in (default) 900s, then the status dump will report
        hubble as being "hung."

    hubble:status:warn_time
        If no counters have advanced or updated in (default) 300s, then the status dump will report
        hubble as being "warn."

    hubble:status:good_time
        If any counter has advanced or updated in the last (default) 60s, then
        the status dump will report the status as "yes."
"""

from functools import wraps
import time
import json
import signal
import logging
import os

log = logging.getLogger(__name__)

DEFAULTS = {
    'dumpster': 'status.json',  # '/var/cache/hubble/status.json',
    'hung_time': 900,
    'warn_time': 300,
    'good_time': 60,
    'bucket_len': 3600,
    'max_buckets': 3,
}


def t_bucket(timestamp=None, bucket_len=None):
    """ convert a time into a bucket id """
    if timestamp is None:
        timestamp = time.time()
    if bucket_len is None:
        bucket_len = int(get_hubble_status_opt('bucket_len'))
    timestamp = int(timestamp)
    seed = timestamp % bucket_len
    bucket = ((timestamp - seed), bucket_len)
    return bucket


__opts__ = dict()


def get_hubble_status_opt(name, require_type=None):
    """ try to locate HubbleStatus options in
        * __opts__['hubble_status'][name]
        * __opts__['hubble']['status'][name]
        * or __opts__['hubble_status_' + name]

        Various defaults are defined in hubblestack.status.DEFAULTS
    """
    for hubble_status_loc in (('hubble_status', name), ('hubble', 'status', name),
                              ('hubble_status_' + name)):
        opts = __opts__
        for k in hubble_status_loc:
            if isinstance(opts, dict):
                opts = opts.get(k)
        if opts is not None:
            break
    if opts is None:
        opts = DEFAULTS.get(name)
    if require_type and callable(require_type):
        try:
            opts = require_type(opts)
        except Exception:
            pass
    return opts



def get_hubble_or_salt_opt(name):
    """return the option specified by name found in __opts__ or __opts__['hubble'] """
    if name in __opts__:
        return __opts__[name]
    if 'hubble' in __opts__:
        if name in __opts__['hubble']:
            return __opts__['hubble'][name]
    return None



class HubbleStatusResourceNotFound(Exception):
    """ Exception caused by trying to mark() a counter that wasn't explicitly defined
    """
    pass


class ResourceTimer(object):
    """ described in HubbleStatus.resource_timer """

    def __init__(self, hubble_status, hs_key):
        self.hubble_status = hubble_status
        self.hs_key = hs_key

    def __enter__(self):
        self.hubble_status.mark(self.hs_key)

    def __exit__(self):
        self.hubble_status.fin(self.hs_key)


class HubbleStatus(object):
    """
        The values tracked by this package (and output by this method) are
        as follows:

        * count: the number of times mark(name) was called
        * dt: the time since the last call of mark(name)
        * dur: the time between mark(name) and fin(name)
        * ema_dt: an exponential moving average of dt
        * ema_dur: an exponential moving average of dur

        The invocations are made most clear with a few examples.

        .. code-block:: python
            from hubblestack.status import HubbleStatus
            # f1 through f4 will be namespaced in the status output
            # as (eg) hubblestack.exciting_package.f1 via the __name__ argument
            hubble_status = HubbleStatus(__name__, 'f1', 'f2', 'f3', 'f4')

            # If the name of the function (`f1` here) matches a named counter
            # this will work just fine as the decorator that tracks duration of
            # calls. Under the hood, it surrounds calls to f1() with mark('f1')
            # and fin('f1") to track calls, time between calls, and call
            # duration.
            @hubble_status.watch
            def f1(blah, blah_key='whatever'):
                do_things()

            # when the name doesn't match, we have to specify it
            @hubble_status.watch('f2')
            def some_f2_thing(blah, blah_key='whatever'):
                etc()

            def whatever():
                # or we can simply mark the counter manually inside some process
                # which will increment the counter and track time between marks
                # but will not attempt to track duration
                while something():
                    hubble_status.mark('f3')
                    do_things()

            def look_at_me(format='\\o/ !!'):
                # to track duration, we have to mark the end of the thing we're
                # tracking (`f4` here)
                hubble_status.mark('f4')
                do_things_that_last_a_while()
                hubble_status.fin('f4') # mark the duration in the counter stack
                return
    """
    _signaled = False
    dat = dict()
    resources = list()

    class Stat(object):
        """ Data sample container for a named mark.
            Stat objects have the following properties

            * first_t: the first time the counter was marked
            * last_t: the last time the counter was marked
            * count: the count of times the counter was marked
            * ema_dt: the average time between marks (updated at mark() time only)
            * dur: the duration of the last mark()/fin() cycle
            * ema_dur: the average duration between mark()/fin() cycles
        """

        def __init__(self, t=None):
            self.bucket, self.bucket_len = t_bucket(timestamp=t)
            self.next = None
            self.last_t = self.first_t = 0
            self.count = 0
            self.ema_dt = None
            self.dur = None
            self.ema_dur = None
            # reported is used exclusively by extmods/modules/hstatus
            # cleared on every mark()
            self.reported = list()

        def get_bucket(self, bucket, no_append=False):
            """ find the bucket with the `bucket` id and return it or append it to the list of
            buckets of the class """
            bucket, _ = t_bucket(timestamp=bucket)
            for i in self:
                if i.bucket == bucket:
                    return i
            new_bucket = self.__class__(t=bucket)
            if no_append:
                return new_bucket
            aux = self
            while aux.next is not None:
                aux = aux.next
            aux.next = new_bucket
            return new_bucket

        def find_bucket(self, bucket):
            """ return the bucket specified by the id `bucket` """
            return self.get_bucket(bucket, no_append=True)

        @property
        def dt(self):
            """ a computed attribute: the time since the last mark() """
            return time.time() - self.last_t

        @property
        def buckets(self):
            """ return a sorted set of the buckets """
            ret = {self.bucket, }
            if self.next is not None:
                ret.update(self.next.buckets)
            return sorted(ret)

        def asdict(self, bucket=None):
            """ return a copy of the various stat object properties
                (optionally for the given bucket)
            """
            if bucket is not None:
                self = self.find_bucket(bucket)
            ret = {'count': self.count, 'last_t': self.last_t,
                   'dt': self.dt, 'ema_dt': self.ema_dt, 'first_t': self.first_t,
                   'bucket': self.bucket, 'bucket_len': self.bucket_len}
            if self.dur is not None:
                ret.update({'dur': self.dur, 'ema_dur': self.ema_dur})
            return ret

        def mark(self, timestamp=None):
            """ mark a counter (ie, increment the count, mark the last_t =
                time.time(), and update the ema_dt)

                optional param "t": integer timestamp of mark
            """
            if timestamp is None:
                timestamp = time.time()
                self = self.get_bucket(timestamp)
            else:
<<<<<<< HEAD
                if isinstance(timestamp, str):
=======
                if isinstance(timestamp, (str)):
>>>>>>> 1f455dc7
                    timestamp = int(timestamp)
                self = self.get_bucket(timestamp)
                if timestamp < self.first_t:
                    self.first_t = timestamp
                if timestamp > self.last_t:
                    self.last_t = timestamp
            if not self.first_t:
                self.first_t = timestamp
            self.count += 1
            last_mark = self.dt
            self.last_t = timestamp
            self.ema_dt = last_mark if self.ema_dt is None else 0.5 * self.ema_dt + 0.5 * last_mark
            self.reported = list()
            return self

        def fin(self):
            """ mark a counter duration (ie, mark the time since the last mark,
             and update the ema_dur)

                NOTE: because the stats are bucketed (for searching purposes),
                 it's important to fin() the right stat object.
                 For this reason, mark() returns a stat object, which is the right one upon
                 which to call fin()
            """
            self.dur = self.dt
            self.ema_dur = self.dur if self.ema_dur is None else 0.5 * self.ema_dur + 0.5 * self.dur

        def __iter__(self):
            if self.next is not None:
                for i in self.next:
                    yield i
            yield self

    def __init__(self, namespace, *resources):
        """ params:
            * namespace: a namespace for the counters tracked by the instance (usually __name__)
            * *resources: an argument list of names for counters tracked by the instance

            example:
                hs = HubbleStatus(__name__, 'process', 'top', 'gizmo')
                ...
                hs.mark('gizmo')
                long_operation()
                hs.dur('gizmo')
        """
        if namespace is None:
            namespace = '_'
        self.namespace = namespace
        if len(resources) == 1 and isinstance(resources[0], (list, tuple, dict)):
            resources = tuple(resources)
        for resource in resources:
            self.add_resource(resource)

    def add_resource(self, name):
        """ add the resource indentified by `name` to self.resources and self.dat if not present """
        res_id = self._namespaced(name)
        if res_id not in self.resources:
            self.resources.append(res_id)
        if res_id not in self.dat:
            self.dat[res_id] = self.Stat()

    def _namespaced(self, name):
        """ resolve `name` as a namespaced resource identifier
            e.g.: hs._namespaced('blah') → 'hubblestack.daemon.blah'
            prefixing is aborted if the argument `n` is already namespaced
        """
        if self.namespace is None or self.namespace.startswith('_'):
            return name
        if name.startswith(self.namespace + '.'):
            return name
        return self.namespace + '.' + name

    def _checkmark(self, resource):
        """ ensure the resource `resource` is tracked by the instance """
        res_id = self._namespaced(resource)
        if res_id not in self.resources:
            raise HubbleStatusResourceNotFound(
                '"{}" is not a resource of this HubbleStatus instance'.format(res_id))
        return res_id

    def _check_depth(self, resource):
        """ make sure we never have more than max_depth memory of past buckets """
        max_depth = int(get_hubble_status_opt('max_buckets'))
        resource = self._namespaced(resource)
        node = self.dat[resource]
        bucket_list = node.buckets
        if len(bucket_list) > max_depth:
            nb_list = sorted(node, key=lambda x: x.bucket)[-max_depth:]
            for idx, nb_node in enumerate(nb_list[:-1]):
                nb_node.next = nb_list[idx + 1]
            nb_list[-1].next = None
            self.dat[resource] = nb_list[0]

    def mark(self, resource, timestamp=None):
        """ mark the named resource `resource` — meaning increment the counters,
         update the last_t, etc """
        resource = self._checkmark(resource)
        ret = self.dat[resource].mark(timestamp=timestamp)
        self._check_depth(resource)
        return ret

    @classmethod
    def get_reported(cls, resource, bucket):
        """ return the reported list of the bucket `bucket` in the cls.dat[resource] """
        n_bucket = cls.dat[resource].find_bucket(bucket)
        if n_bucket:
            return n_bucket.reported
        return None

    @classmethod
    def buckets(cls, resource=None):
        """ return the sorted buckets for `resource`;
         if `resource` is None, return all the buckets in cls.dat """
        if resource is not None:
            return cls.dat[resource].buckets
        ret = set()
        for item in cls.dat.values():
            ret.update(item.buckets)
        return sorted(ret)

    def watch(self, mark_name):
        """ wrap a decorated function with a mark/fin pattern
            .. code-block:: python
                hs1 = HubbleStatus(__name__, 'thing1')
                @hs1.watch
                def thing1():
                    time.sleep(2)

                # or

                @hs1.watch('thing1')
                def some_other_name():
                    time.sleep(2)

            This is roughly equivalent to:
            .. code-block:: python
                def whatever():
                    hs1.mark('thing1')
                    time.sleep(2)
                    hs1.fin('thing1')
        """
        invoke = False
        if callable(mark_name) and hasattr(mark_name, '__name__'):
            # if mark_name is actually a function, invoke the decorator
            # and return the decorated function (see below)
            invoke = mark_name
            mark_name = mark_name.__name__

        def decorator(func):
            """ decorator function that marks the counter and the counter duration """
            @wraps(func)
            def inner(*a, **kw):
                """ inner function returned by the decorator """
                stat_handle = self.mark(mark_name)
                ret = func(*a, **kw)
                stat_handle.fin()
                return ret
            return inner
        if invoke:
            return decorator(invoke)
        return decorator

    @classmethod
    def stats(cls):
        """ Produce a data structure suitable for output as json/yaml —
            intended to be invoked during SIGUSR1.

            The output includes a section (dict key/value) for each tracked
            counter, plus a section regards to the HEALTH of the system, and
            finally a __doc__ section that describes the values inline with the
            data.

            The output (after formatting as json) looks like the following
            (which was truncated and reordered slightly for presentation here).

            Estimated process health is guessed based on the timing information from the marks():

            The time spans hubble:status:hung_time=900 (past this time between marks,
             the process is probably hung)
            all configurable: hubble:status:hung_time


            .. code-block:: javascript
                {
                  …
                  "hubblestack.daemon.schedule": {
                    "count": 186, "last_t": 1541773420.481246,
                    "dt": 0.2783069610595703, "ema_dt": 0.5015859371455758,
                    "dur": 0.00010395050048828125, "ema_dur": 0.0003155270629760326
                  },
                  …
                  "HEALTH": {
                    "alive": "yes",
                    "last_activity": {
                      "time": 1541773420.481246, "dt": 0.2783069610595703
                    }
                  },
                  "__doc__": {
                    "service.name.here": {
                      "count": "number of times the counter was called",
                      …
                    },
                    "HEALTH": {
                      "last_activity": {
                        "dt": "the minimum dt across all tracked counters",
                        …
                      },
                      "alive": {
                        "yes": "something was called within the last 60s",
                        …
                      }
                    }
                  }
                }
        """

        stats_short = cls.short()

        min_dt = min([x['dt'] for x in stats_short.values()])
        max_t = max([x['last_t'] for x in stats_short.values()])
        min_t = min([x['first_t'] for x in stats_short.values() if x['first_t'] > 0])
        time_stats = {'time': max_t, 'dt': min_dt, 'start': min_t}
        stats_short['HEALTH'] = health_stats = {
            'buckets': {k: n.buckets for k, n in cls.dat.items()},
            'last_activity': time_stats,
        }
        stats_short['__doc__'] = {
            'service.name.here': {
                "count": 'number of times the counter was called',
                "ema_dur": 'average duration of the calls',
                "dt": 'time since the last call of the counter',
                "ema_dt": 'average time between calls',
                "dur": 'duration of the last call',
                "last_t": 'the last time the counter was called',
                "first_t": 'the first time the counter was called',
            },
            'HEALTH': {
                "last_activity": {
                    "dt": 'the minimum dt across all tracked counters',
                    "time": 'the time of the most recent counter',
                },
                "alive": {
                    'yes': 'something was called within the last 60s',
                    'warn': 'something was called within the last 300s',
                    'hung': 'nothing has been called in 600s minutes',
                    'unknown': 'unknown — probably not a good sign though',
                },
            },
        }
        health_stats['alive'] = 'unknown'
        if time_stats['dt'] >= get_hubble_status_opt('hung_time'):
            health_stats['alive'] = 'hung'
        if time_stats['dt'] >= get_hubble_status_opt('warn_time'):
            health_stats['alive'] = 'warn'
        if time_stats['dt'] <= get_hubble_status_opt('good_time'):
            health_stats['alive'] = 'yes'
        return stats_short

    @classmethod
    def short(cls, bucket=None):
        """ return a shortened stats listing (no docs or health guesses)

            optionally, give parameter bucket:
                some number in epoch time - to return the stats in that bucket
                or the word 'all' or the string '*' - to return all but the
                  last bucket as a list

        """
        if bucket in ('*', 'all'):
            return [cls.short(b) for b in cls.buckets()]
        return {k: v.asdict(bucket) for k, v in cls.dat.items() if v.first_t > 0}

    @classmethod
    def as_json(cls, indent=2):
        """ return the stats as json with customizable indent size"""
        return json.dumps(cls.stats(), indent=indent)

    @classmethod
    def dumpster_fire(cls, *_a, **_kw):
        """ dump the status.json file to cachedir

            Location and filename can be adjusted with the cachedir and
            hubble:status:dumpster options (see above).
        """
        try:
            if __salt__['config.get']('splunklogging', False):
                # lazy load to avoid circular import
                import hubblestack.log
                hubblestack.log.emit_to_splunk('Signal {0} detected'.format(signal.SIGUSR1),
                                               'INFO',
                                               'hubblestack.signals')
        finally:
            dumpster = get_hubble_status_opt('dumpster') or 'status.json'
            if not dumpster.startswith('/'):
                cachedir = get_hubble_or_salt_opt('cachedir') or '/tmp'
                dumpster = os.path.join(cachedir, dumpster)
            try:
                with open(dumpster, 'w') as status_file:
                    status_file.write(cls.as_json())
                    status_file.write('\n')
                log.info("wrote HubbleStatus to %s", dumpster)
            except Exception:
                log.exception("ignoring exception during dumpster fire")

    @classmethod
    def start_sigusr1_signal_handler(cls):
        """ start the signal.SIGUSR1 handler (dumps status to
            /var/cache/hubble/status.json or whatever is specified in
            cachedir + hubble:status:dumpster configs)
        """
        if not cls._signaled:
            cls._signaled = True
            if not hasattr(signal, 'SIGUSR1'):
                # TODO: invent invocation that works in windows instead of just complaining
                log.info("signal package lacks SIGUSR1, skipping SIGUSR1 status.json handler setup")
                return
            signal.signal(signal.SIGUSR1, cls.dumpster_fire)

    def resource_timer(self, hs_key):
        """ return an object suitable for a with-block for timing code

            instead of writing:
                hs_key = 'resource-name-here'
                hubble_status.add_resource(hs_key)
                hubble_status.mark(hs_key)
                do_things()
                do_other_things()
                hubble_status.fin(hs_key)

            write this:
                with hubble_status.resource_timer('resource-name-here'):
                    do_things()
                    do_other_things()
        """
        self.add_resource(hs_key)
        return ResourceTimer(self, hs_key)


def _setup_for_testing():
    global __opts__
    import hubblestack.daemon
    parsed_args = hubblestack.daemon.parse_args()
    import salt.config
    parsed_args['configfile'] = config_file = '/etc/hubble/hubble'
    __opts__ = salt.config.minion_config(config_file)
    __opts__['conf_file'] = config_file
    __opts__.update(parsed_args)
    import salt.loader
    __grains__ = salt.loader.grains(__opts__)<|MERGE_RESOLUTION|>--- conflicted
+++ resolved
@@ -255,11 +255,7 @@
                 timestamp = time.time()
                 self = self.get_bucket(timestamp)
             else:
-<<<<<<< HEAD
                 if isinstance(timestamp, str):
-=======
-                if isinstance(timestamp, (str)):
->>>>>>> 1f455dc7
                     timestamp = int(timestamp)
                 self = self.get_bucket(timestamp)
                 if timestamp < self.first_t:
